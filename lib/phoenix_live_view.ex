--- conflicted
+++ resolved
@@ -73,7 +73,6 @@
   to inline LiveView templates. If you want to use `Phoenix.HTML` helpers,
   remember to `use Phoenix.HTML` at the top of your `LiveView`.
 
-<<<<<<< HEAD
   `render/1` can also render a .leex HTML template by calling the
   `render/2` method from the template view module:
 
@@ -85,9 +84,6 @@
 
 
   With a Live View defined, you first define the `socket` path in your endpoint,
-=======
-  With a livew view defined, you first define the `socket` path in your endpoint,
->>>>>>> 12747538
   and point it to `Phoenix.LiveView.Socket`:
 
       defmodule AppWeb.Endpoint do
